--- conflicted
+++ resolved
@@ -152,7 +152,6 @@
         b=np.array([a.flat[0],a.flat[1],a.flat[2]])
     return b
 
-<<<<<<< HEAD
 def expectN(a, N):
     if N==2:
         return expect2(a)
@@ -161,8 +160,6 @@
     else:
         raise ValueError('N must be 2 or 3')
  
-=======
->>>>>>> cc1edbdc
 def complex_overload(func):
     """\
     Overloads function specified only for floats in the following manner
