--- conflicted
+++ resolved
@@ -1485,12 +1485,9 @@
             data type - either a numpy.dtype object or 'complex' or
             'real' (precision is taken from ptycho.FType or ptycho.CType)
 
-<<<<<<< HEAD
         data_dims : int
             The dimensionality of the stored data, either 2 or 3.
 
-=======
->>>>>>> cc1edbdc
         """
         # if ptycho is None:
         #    ptycho = ptypy.currentPtycho
