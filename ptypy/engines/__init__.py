--- conflicted
+++ resolved
@@ -10,48 +10,13 @@
     :copyright: Copyright 2014 by the PTYPY team, see AUTHORS.
     :license: GPLv2, see LICENSE for details.
 """
-<<<<<<< HEAD
-from .. import utils as u
-from base import BaseEngine, DEFAULT_iter_info
-from . import DM
-from . import DM_simple
-from . import Bragg3d_engines
-from . import ML
-from . import dummy
-from . import ePIE
-
-__all__ = ['DM', 'ML', 'ePIE', 'BaseEngine']
-
-# List of supported engines
-engine_names = ['Dummy', 'DM_simple', 'DM', 'ML', 'ML_new', 'ePIE', 'DM_3dBragg']
-
-# Supported engines defaults
-DEFAULTS = u.Param(
-    Dummy=dummy.Dummy.DEFAULT,
-    DM_simple=DM_simple.DM_simple.DEFAULT,
-    DM=DM.DM.DEFAULT,
-    ML=ML.ML.DEFAULT,
-    ePIE=ePIE.EPIE.DEFAULT,
-    DM_3dBragg=Bragg3d_engines.DM_3dBragg.DEFAULT
-)
-
-# Engine objects
-ENGINES = u.Param(
-    Dummy=dummy.Dummy,
-    DM_simple=DM_simple.DM_simple,
-    DM=DM.DM,
-    ML=ML.ML,
-    ePIE=ePIE.EPIE,
-    DM_3dBragg=Bragg3d_engines.DM_3dBragg,
-)
-=======
 ENGINES = dict()
 
 from .. import utils as u
 from .. import defaults_tree
 
 from utils import *
->>>>>>> 04ae6f5a
+
 
 def register(name = None):
     return lambda cls : register_engine_class(cls, name)
