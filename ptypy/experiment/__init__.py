# -*- coding: utf-8 -*-
"""
Beamline-specific data preparation modules.

Currently available:
 * cSAXS
 * I13DLS, FFP and NFP
 * I08DLS, FFP and NFP
 * ID16A ESRF, NFP
 * AMO LCLS
 * DiProI FERMI
 * NanoMAX

This file is part of the PTYPY package.

    :copyright: Copyright 2014 by the PTYPY team, see AUTHORS.
    :license: GPLv2, see LICENSE for details.
"""
# Import instrument-specific modules
<<<<<<< HEAD
#from cSAXS import cSAXS
#from I13_ffp import I13ScanFFP
#from I13_nfp import I13ScanNFP
#from DLS import DlsScan
#from I08 import I08Scan
#from savu import Savu
#from plugin import makeScanPlugin
#from ID16Anfp import ID16AScan
#from AMO_LCLS import AMOScan
#from DiProI_FERMI import DiProIFERMIScan
#from optiklabor import FliSpecScanMultexp
#from UCL import UCLLaserScan
#from nanomax import NanomaxStepscanMay2017, NanomaxStepscanNov2016, NanomaxFlyscanJune2017
#from ALS_5321 import ALS5321Scan

from ..core.data import MoonFlowerScan, PtydScan, PtyScan, QuickScan
from ..simulations import SimScan
=======
from cSAXS import cSAXS
from legacy.I13_ffp import I13ScanFFP
from legacy.I13_nfp import I13ScanNFP
from legacy.DLS import DlsScan
from legacy.I08 import I08Scan
from hdf5_loader import Hdf5Loader
from savu import Savu
from plugin import makeScanPlugin
from ID16Anfp import ID16AScan
from AMO_LCLS import AMOScan
from DiProI_FERMI import DiProIFERMIScan
from optiklabor import FliSpecScanMultexp
from UCL import UCLLaserScan
from nanomax import NanomaxStepscanMay2017, NanomaxStepscanNov2016, NanomaxFlyscanJune2017
from ALS_5321 import ALS5321Scan
from ptypy.core.data import MoonFlowerScan
>>>>>>> afeba9a1
<|MERGE_RESOLUTION|>--- conflicted
+++ resolved
@@ -17,7 +17,6 @@
     :license: GPLv2, see LICENSE for details.
 """
 # Import instrument-specific modules
-<<<<<<< HEAD
 #from cSAXS import cSAXS
 #from I13_ffp import I13ScanFFP
 #from I13_nfp import I13ScanNFP
@@ -35,21 +34,3 @@
 
 from ..core.data import MoonFlowerScan, PtydScan, PtyScan, QuickScan
 from ..simulations import SimScan
-=======
-from cSAXS import cSAXS
-from legacy.I13_ffp import I13ScanFFP
-from legacy.I13_nfp import I13ScanNFP
-from legacy.DLS import DlsScan
-from legacy.I08 import I08Scan
-from hdf5_loader import Hdf5Loader
-from savu import Savu
-from plugin import makeScanPlugin
-from ID16Anfp import ID16AScan
-from AMO_LCLS import AMOScan
-from DiProI_FERMI import DiProIFERMIScan
-from optiklabor import FliSpecScanMultexp
-from UCL import UCLLaserScan
-from nanomax import NanomaxStepscanMay2017, NanomaxStepscanNov2016, NanomaxFlyscanJune2017
-from ALS_5321 import ALS5321Scan
-from ptypy.core.data import MoonFlowerScan
->>>>>>> afeba9a1
