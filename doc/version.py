--- conflicted
+++ resolved
@@ -1,14 +1,8 @@
 
 # THIS FILE IS GENERATED FROM ptypy/setup.py
-<<<<<<< HEAD
-short_version='0.2.1'
-version='0.2.1'
-release=True
-=======
 short_version='0.3.0'
 version='0.3.0'
 release=False
->>>>>>> 9bfdf4ac
 
 if not release:
     version += '.dev'
